# Changelog

## Unreleased

<<<<<<< HEAD
- feat: removed multi-threaded downloading and added deprecation notice to --threads-num parameter #180, #188
=======
- feature: Folder structure can be set to 'none' instead of a date pattern,
so all photos will be placed directly into the download directory.
- fix: Empty directory structure being created #185
>>>>>>> 7c43afc2

## 1.6.2 (2020-10-23)

- Began recording updates in `CHANGELOG.md`
- fix: reduce chances of IOErrors by changing default --threads_num to 1 #155, #163
- fix: reduce chances of errors due to missing required parameters #175
- fix: missing downloading process by upgrading tqdm dependency #167

--------------------------------------------

## Earlier Versions

Please refer to the commit history in GitHub:
<https://github.com/icloud-photos-downloader/icloud_photos_downloader/commits/master><|MERGE_RESOLUTION|>--- conflicted
+++ resolved
@@ -2,13 +2,10 @@
 
 ## Unreleased
 
-<<<<<<< HEAD
-- feat: removed multi-threaded downloading and added deprecation notice to --threads-num parameter #180, #188
-=======
 - feature: Folder structure can be set to 'none' instead of a date pattern,
 so all photos will be placed directly into the download directory.
 - fix: Empty directory structure being created #185
->>>>>>> 7c43afc2
+- feature: removed multi-threaded downloading and added deprecation notice to --threads-num parameter #180, #188
 
 ## 1.6.2 (2020-10-23)
 
